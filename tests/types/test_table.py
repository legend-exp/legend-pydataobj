<<<<<<< HEAD
import warnings
=======
from __future__ import annotations
>>>>>>> bbc6db7c

import awkward as ak
import numpy as np
import pandas as pd
import pytest

import lgdo
from lgdo import Table


def test_init():
    tbl = Table()
    assert not tbl.size
    assert tbl.loc == 0

    tbl = Table(size=10)
    assert tbl.size == 10

    col_dict = {
        "a": lgdo.Array(nda=np.array([1, 2, 3, 4])),
        "b": lgdo.Array(nda=np.array([5, 6, 7, 8])),
    }

    tbl = Table(col_dict=col_dict)
    assert tbl.size == 4

    tbl = Table(size=3, col_dict=col_dict)
    assert tbl.size == 3


def test_datatype_name():
    tbl = Table()
    assert tbl.datatype_name() == "table"


def test_push_row():
    tbl = Table()
    tbl.push_row()
    assert tbl.loc == 1


def test_is_full():
    tbl = Table(size=2)
    tbl.push_row()
    assert tbl.is_full() is False
    tbl.push_row()
    assert tbl.is_full() is True


def test_clear():
    tbl = Table()
    tbl.push_row()
    tbl.clear()
    assert tbl.loc == 0


def test_add_field():
    tbl = Table()
    tbl.add_field("a", lgdo.Array(np.array([1, 2, 3])), use_obj_size=True)
    assert tbl.size == 3

    with pytest.raises(TypeError):
        tbl.add_field("s", lgdo.Scalar(value=69))


def test_add_column():
    tbl = Table()
    tbl.add_column("a", lgdo.Array(np.array([1, 2, 3])), use_obj_size=True)
    assert tbl.size == 3
    with warnings.catch_warnings(record=True) as w:
        warnings.simplefilter("always")
        tbl.add_column("b", lgdo.Array(np.array([1, 2, 3, 4])))
        assert len(w) == 1
        assert issubclass(w[-1].category, UserWarning)


def test_join():
    tbl1 = Table(size=3)
    tbl1.add_field("a", lgdo.FixedSizeArray(np.array([1, 2, 3])))
    tbl1.add_field("b", lgdo.Array(np.array([1, 2, 3])))
    assert list(tbl1.keys()) == ["a", "b"]

    tbl2 = Table(size=3)
    tbl2.add_field("c", lgdo.Array(np.array([4, 5, 6])))
    tbl2.add_field("d", lgdo.Array(np.array([9, 9, 10])))

    tbl1.join(tbl2)
    assert list(tbl1.keys()) == ["a", "b", "c", "d"]

    tbl2.join(tbl1, cols=("a"))
    assert list(tbl2.keys()) == ["c", "d", "a"]


def test_view_as():
    tbl = Table(3)
    tbl.add_column("a", lgdo.Array(np.array([1, 2, 3]), attrs={"units": "m"}))
    tbl.add_column("b", lgdo.Array(np.array([[0, 1, 2], [3, 4, 5], [6, 7, 8]])))
    tbl.add_column(
        "c",
        lgdo.VectorOfVectors(
            flattened_data=lgdo.Array(np.array([0, 1, 2, 3, 4, 5, 6])),
            cumulative_length=lgdo.Array(np.array([3, 4, 7])),
        ),
    )
    tbl.add_column(
        "d",
        lgdo.Table(
            col_dict={
                "a": lgdo.Array(np.array([2, 4, 6]), attrs={"units": "m"}),
                "b": lgdo.Array(np.array([[1, 1], [2, 4], [3, 9]])),
            }
        ),
    )

    df = tbl.view_as("pd", with_units=False)
    assert isinstance(df, pd.DataFrame)
    assert list(df.keys()) == ["a", "b", "c", "d_a", "d_b"]

    df = tbl.view_as("pd", with_units=True)
    assert isinstance(df, pd.DataFrame)
    assert list(df.keys()) == ["a", "b", "c", "d_a", "d_b"]
    assert df["a"].dtype == "meter"
    assert df["d_a"].dtype == "meter"

    ak_arr = tbl.view_as("ak", with_units=False)
    assert isinstance(ak_arr, ak.Array)
    assert list(ak_arr.fields) == ["a", "b", "c", "d"]

    with pytest.raises(ValueError):
        tbl.view_as("ak", with_units=True)

    with pytest.raises(TypeError):
        tbl.view_as("np")

    tbl.add_column(
        "e",
        lgdo.VectorOfVectors(
            flattened_data=lgdo.Array(np.array([0, 1, 2, 3, 4, 5, 6])),
            cumulative_length=lgdo.Array(np.array([3, 4, 7])),
            attrs={"units": "m"},
        ),
    )

    with pytest.raises(ValueError):
        tbl.view_as("pd", with_units=True)


def test_remove_column():
    col_dict = {
        "a": lgdo.Array(nda=np.array([1, 2, 3, 4])),
        "b": lgdo.Array(nda=np.array([5, 6, 7, 8])),
        "c": lgdo.Array(nda=np.array([9, 10, 11, 12])),
    }

    tbl = Table(col_dict=col_dict)

    tbl.remove_column("a")
    assert list(tbl.keys()) == ["b", "c"]

    tbl.remove_column("c")
    assert list(tbl.keys()) == ["b"]<|MERGE_RESOLUTION|>--- conflicted
+++ resolved
@@ -1,8 +1,6 @@
-<<<<<<< HEAD
+from __future__ import annotations
+
 import warnings
-=======
-from __future__ import annotations
->>>>>>> bbc6db7c
 
 import awkward as ak
 import numpy as np

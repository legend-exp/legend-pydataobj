--- conflicted
+++ resolved
@@ -144,12 +144,6 @@
         buffer_len=5,
     )
 
-<<<<<<< HEAD
-    for lh5_out, entry in lh5_it:
-        assert set(lh5_out.keys()) == {"is_valid_0vbb", "timestamp", "zacEmax_ctc_cal"}
-        assert entry % 5 == 0
-        assert len(lh5_out) == 5
-=======
     exp_loc_entries = [[0, 1, 2, 3, 5], [8, 3, 1, 4, 5]]
     exp_glob_entries = [[0, 1, 2, 3, 5], [8, 13, 21, 34, 55]]
     exp_files = [
@@ -167,10 +161,10 @@
         ],
     ]
 
-    for lh5_out, entry, n_rows in lh5_it:
+    for lh5_out, entry in lh5_it:
         assert set(lh5_out.keys()) == {"is_valid_0vbb", "timestamp", "zacEmax_ctc_cal"}
         assert entry % 5 == 0
-        assert n_rows == 5
+        assert len(lh5_out) == 5
         assert all(lh5_it.current_local_entries == exp_loc_entries[entry // 5])
         assert all(lh5_it.current_global_entries == exp_glob_entries[entry // 5])
         assert all(lh5_it.current_files == exp_files[entry // 5])
@@ -184,10 +178,10 @@
         buffer_len=5,
     )
 
-    for lh5_out, entry, n_rows in lh5_it:
+    for lh5_out, entry in lh5_it:
         assert set(lh5_out.keys()) == {"is_valid_0vbb", "timestamp", "zacEmax_ctc_cal"}
         assert entry % 5 == 0
-        assert n_rows == 5
+        assert len(lh5_out) == 5
     print(lh5_it.get_global_entrylist())
     assert all(
         i == j
@@ -203,10 +197,10 @@
         buffer_len=5,
     )
 
-    for lh5_out, entry, n_rows in lh5_it:
+    for lh5_out, entry in lh5_it:
         assert set(lh5_out.keys()) == {"is_valid_0vbb", "timestamp", "zacEmax_ctc_cal"}
         assert entry % 5 == 0
-        assert n_rows == 5
+        assert len(lh5_out) == 5
 
     with pytest.raises(ValueError):
         lh5.LH5Iterator(
@@ -222,5 +216,4 @@
             [["ch1084803/hit"], ["ch1084804/hit"], ["ch1084803/hit"]],
             field_mask=["is_valid_0vbb", "timestamp", "zacEmax_ctc_cal"],
             buffer_len=5,
-        )
->>>>>>> 4f3743cd
+        )
--- conflicted
+++ resolved
@@ -174,165 +174,10 @@
         print(__version__)  # noqa: T201
         sys.exit()
 
-<<<<<<< HEAD
-    if len(args.lh5_file) < 2:
-        msg = "you must provide at least two input files"
-        raise RuntimeError(msg)
-
-    # determine list of objects by recursively ls'ing first file
-    file0 = args.lh5_file[0]
-    obj_list_full = set(lh5.ls(file0, recursive=True))
-
-    # let's remove objects with nested LGDOs inside
-    to_remove = set()
-    for name in obj_list_full:
-        if len(fnmatch.filter(obj_list_full, f"{name}/*")) > 1:
-            to_remove.add(name)
-    obj_list_full -= to_remove
-
-    obj_list = set()
-    # now first remove excluded stuff
-    if args.exclude is not None:
-        for exc in args.exclude:
-            obj_list_full -= set(fnmatch.filter(obj_list_full, exc.strip("/")))
-
-    # then make list of included, based on latest list
-    if args.include is not None:
-        for inc in args.include:
-            obj_list |= set(fnmatch.filter(obj_list_full, inc.strip("/")))
-    else:
-        obj_list = obj_list_full
-
-    # sort
-    obj_list = sorted(obj_list)
-
-    msg = f"objects matching include patterns {args.include} in {file0}: {obj_list}"
-    log.debug(msg)
-
-    # 1. read first valid lgdo from left to right
-    store = lh5.LH5Store()
-    h5f0 = store.gimme_file(file0)
-    lgdos = {}
-    lgdo_structs = {}
-    # loop over object list in the first file
-    for name in obj_list:
-        # now loop over groups starting from root
-        current = ""
-        for item in name.split("/"):
-            current = f"{current}/{item}".strip("/")
-
-            if current in lgdos:
-                break
-
-            # not even an LGDO (i.e. a plain HDF5 group)!
-            if "datatype" not in h5f0[current].attrs:
-                continue
-
-            # read as little as possible
-            obj = store.read(current, h5f0, n_rows=1)
-            if isinstance(obj, (Table, Array, VectorOfVectors)):
-                # read all!
-                obj = store.read(current, h5f0)
-                lgdos[current] = obj
-            elif isinstance(obj, Struct):
-                # structs might be used in a "group-like" fashion (i.e. they might only
-                # contain array-like objects).
-                # note: handle after handling tables, as tables also satisfy this check.
-                lgdo_structs[current] = obj.attrs["datatype"]
-                continue
-            elif isinstance(obj, Scalar):
-                msg = f"cannot concat scalar field {current}"
-                log.warning(msg)
-
-            break
-
-    msg = f"first-level, array-like objects: {lgdos.keys()}"
-    log.debug(msg)
-    msg = f"nested structs: {lgdo_structs.keys()}"
-    log.debug(msg)
-
-    h5f0.close()
-
-    if lgdos == {}:
-        msg = "did not find any field to concatenate, exit"
-        log.error(msg)
-        return
-
-    # 2. remove (nested) table fields based on obj_list
-
-    def _inplace_table_filter(name, table, obj_list):
-        # filter objects nested in this LGDO
-        skm = fnmatch.filter(obj_list, f"{name}/*")
-        kept = {it.removeprefix(name).strip("/").split("/")[0] for it in skm}
-
-        # now remove fields
-        for k in list(table.keys()):
-            if k not in kept:
-                table.remove_column(k)
-
-        msg = f"fields left in table '{name}': {table.keys()}"
-        log.debug(msg)
-
-        # recurse!
-        for k2, v2 in table.items():
-            if not isinstance(v2, Table):
-                continue
-
-            _inplace_table_filter(f"{name}/{k2}", v2, obj_list)
-
-    for key, val in lgdos.items():
-        if not isinstance(val, Table):
-            continue
-
-        _inplace_table_filter(key, val, obj_list)
-
-    # 3. write to output file
-    msg = f"creating output file {args.output}"
-    log.info(msg)
-
-    first_done = False
-    for name, obj in lgdos.items():
-        store.write(
-            obj,
-            name,
-            args.output,
-            wo_mode="overwrite_file"
-            if (args.overwrite and not first_done)
-            else "write_safe",
-        )
-
-        first_done = True
-
-    # 4. loop over rest of files/names and write-append
-
-    for file in args.lh5_file[1:]:
-        msg = f"appending file {file} to {args.output}"
-        log.info(msg)
-
-        for name in lgdos:
-            obj = store.read(name, file)
-            # need to remove nested LGDOs from obj too before appending
-            if isinstance(obj, Table):
-                _inplace_table_filter(name, obj, obj_list)
-
-            store.write(obj, name, args.output, wo_mode="append")
-
-    # 5. reset datatypes of the "group-like" structs
-
-    if lgdo_structs != {}:
-        output_file = store.gimme_file(args.output, mode="a")
-        for struct, struct_dtype in lgdo_structs.items():
-            msg = f"reset datatype of struct {struct} to {struct_dtype}"
-            log.debug(msg)
-
-            output_file[struct].attrs["datatype"] = struct_dtype
-        output_file.close()
-=======
     lh5concat(
         lh5_files=args.lh5_file,
         overwrite=args.overwrite,
         output=args.output,
         include_list=args.include,
         exclude_list=args.exclude,
-    )
->>>>>>> 326af506
+    )
from __future__ import annotations

# ruff: noqa: UP007
import logging
from collections.abc import Iterator, Mapping, Sequence
from typing import Optional, Union
from warnings import warn

import numpy as np
import pandas as pd
from numpy.typing import NDArray

from ..types import Array, Scalar, Struct, VectorOfVectors
from ..units import default_units_registry as ureg
from .store import LH5Store
from .utils import expand_path

LGDO = Union[Array, Scalar, Struct, VectorOfVectors]


<<<<<<< HEAD
class LH5Iterator(Iterator[LGDO]):
    """
    A class for iterating through one or more LH5 files, one block of entries
    at a time. This also accepts an entry list/mask to enable event selection,
    and a field mask.

    This can be used as an iterator:


    >>> for lh5_obj in LH5Iterator(...):
    >>>    # do the thing!

    This is intended for if you are reading a large quantity of data. This
    will ensure that you traverse files efficiently to minimize caching time
    and will limit your memory usage (particularly when reading in waveforms!).
    The ``lh5_obj`` that is read by this class is reused in order to avoid
    reallocation of memory; this means that if you want to hold on to data
    between reads, you will have to copy it somewhere!

    When defining an LH5Iterator, you must give it a list of files and the
    hdf5 groups containing the data tables you are reading. You may also
    provide a field mask, and an entry list or mask, specifying which entries
    to read from the files. You may also pair it with a friend iterator, which
    contains a parallel group of files which will be simultaneously read.
    In addition to accessing requested data via ``lh5_obj``, several
    properties exist to tell you where that data came from:

    - lh5_it.current_i_entry: get the index within the entry list of the
      first entry that is currently read
    - lh5_it.current_local_entries: get the entry numbers relative to the
      file the data came from
    - lh5_it.current_global_entries: get the entry number relative to the
      full dataset
    - lh5_it.current_files: get the file name corresponding to each entry
    - lh5_it.current_groups: get the group name corresponding to each entry

    This class can also be used for random access:

    >>> lh5_obj = lh5_it.read(i_entry)

    to read the block of entries starting at i_entry. In case of multiple files
    or the use of an event selection, i_entry refers to a global event index
    across files and does not count events that are excluded by the selection.
=======
class LH5Iterator(typing.Iterator):
    """Iterate over chunks of entries from LH5 files.

    The iterator reads ``buffer_len`` entries at a time from one or more
    files.  The LGDO instance returned at each iteration is reused to avoid
    reallocations, so copy the data if it should be preserved.

    Examples
    --------
    Iterate through a table one chunk at a time::

        from lgdo.lh5 import LH5Iterator

        for table in LH5Iterator("data.lh5", "geds/raw/energy", buffer_len=100):
            process(table)

    ``LH5Iterator`` can also be used for random access::

        it = LH5Iterator(files, groups)
        table = it.read(i_entry)

    In case of multiple files or an entry selection, ``i_entry`` refers to the
    global event index across all files.

    When instantiating an iterator you must provide a list of files and the
    HDF5 groups to read.  Optional parameters allow field masking, event
    selection and pairing the iterator with a "friend" iterator that is read in
    parallel.  Several properties are available to obtain the provenance of the
    data currently loaded:

    - ``current_i_entry`` -- index within the entry list of the first entry in
      the buffer
    - ``current_local_entries`` -- entry numbers relative to the file the data
      came from
    - ``current_global_entries`` -- entry number relative to the full dataset
    - ``current_files`` -- file name corresponding to each entry in the buffer
    - ``current_groups`` -- group name corresponding to each entry in the
      buffer
>>>>>>> aa56d278
    """

    def __init__(
        self,
        lh5_files: Union[str, Sequence[str]],
        groups: Union[str, Sequence[str], Sequence[Sequence[str]]],
        base_path: str = "",
        entry_list: Optional[Union[Sequence[int], Sequence[Sequence[int]]]] = None,
        entry_mask: Optional[Union[Sequence[bool], Sequence[Sequence[bool]]]] = None,
        i_start: int = 0,
        n_entries: Optional[int] = None,
        field_mask: Optional[Union[Mapping[str, bool], Sequence[str]]] = None,
        buffer_len: int = "100*MB",
        file_cache: int = 10,
        file_map: NDArray[int] = None,
        friend: Optional[Iterator] = None,
    ) -> None:
        """
        Parameters
        ----------
        lh5_files
            file or files to read from. May include wildcards and environment
            variables.
        groups
            HDF5 group(s) to read. If a list of strings is provided, use
            same groups for each file. If a list of lists is provided, size
            of outer list must match size of file list, and each inner list
            will apply to a single file (or set of wildcarded files)
        entry_list
            list of entry numbers to read. If a nested list is provided,
            expect one top-level list for each file, containing a list of
            local entries. If a list of ints is provided, use global entries.
        entry_mask
            mask of entries to read. If a list of arrays is provided, expect
            one for each file. Ignore if a selection list is provided.
        i_start
            index of first entry to start at when iterating
        n_entries
            number of entries to read before terminating iteration
        field_mask
            mask of which fields to read. See :meth:`LH5Store.read` for
            more details.
        buffer_len
            number of entries to read at a time while iterating through files.
        file_cache
            maximum number of files to keep open at a time
        file_map
            cumulative file/group entries. This can be provided on construction
            to speed up random or sparse access; otherwise, we sequentially
            read the size of each group. WARNING: no checks for accuracy are
            performed so only use this if you know what you are doing!
        friend
            a \"friend\" LH5Iterator that will be read in parallel with this.
            The friend should have the same length and entry list. A single
            LH5 table containing columns from both iterators will be returned.
            Note that buffer_len will be set to the minimum of the two.
        """
        self.lh5_st = LH5Store(base_path=base_path, keep_open=file_cache)

        # List of files, with wildcards and env vars expanded
        if isinstance(lh5_files, str):
            lh5_files = [lh5_files]
        elif not isinstance(lh5_files, (list, set, tuple)):
            msg = "lh5_files must be a string or list of strings"
            raise ValueError(msg)

        if isinstance(groups, str):
            groups = [[groups]] * len(lh5_files)
        elif not isinstance(groups, list):
            msg = "group must be a string or appropriate list"
            raise ValueError(msg)
        elif all(isinstance(g, str) for g in groups):
            groups = [groups] * len(lh5_files)
        elif len(groups) == len(lh5_files) and all(
            isinstance(gr_list, (list, set, tuple)) for gr_list in groups
        ):
            pass
        else:
            msg = "group must be a string or appropriate list"
            raise ValueError(msg)

        if len(groups) != len(lh5_files):
            msg = "lh5_files and groups must have same length"
            raise ValueError(msg)

        # make flattened outer-product-like list of files and groups
        self.lh5_files = []
        self.groups = []
        for f, g in zip(lh5_files, groups):
            for f_exp in expand_path(f, list=True, base_path=base_path):
                self.lh5_files += [f_exp] * len(g)
                self.groups += list(g)

        if entry_list is not None and entry_mask is not None:
            msg = "entry_list and entry_mask arguments are mutually exclusive"
            raise ValueError(msg)

        # Map to last row in each file
        if file_map is None:
            self.file_map = np.full(len(self.lh5_files), np.iinfo("q").max, "q")
        else:
            self.file_map = np.array(file_map)

        # Map to last iterator entry for each file
        self.entry_map = np.full(len(self.lh5_files), np.iinfo("q").max, "q")
        self.buffer_len = buffer_len

        if len(self.lh5_files) > 0:
            f = self.lh5_files[0]
            g = self.groups[0]
            n_rows = self.lh5_st.read_n_rows(g, f)

            if isinstance(self.buffer_len, str):
                self.buffer_len = ureg.Quantity(buffer_len)
            if isinstance(self.buffer_len, ureg.Quantity):
                self.buffer_len = int(
                    self.buffer_len
                    / (self.lh5_st.read_size_in_bytes(g, f) * ureg.B)
                    * n_rows
                )

            self.lh5_buffer = self.lh5_st.get_buffer(
                g,
                f,
                size=self.buffer_len,
                field_mask=field_mask,
            )
            if file_map is None:
                self.file_map[0] = n_rows
        else:
            msg = f"can't open any files from {lh5_files}"
            raise RuntimeError(msg)

        self.i_start = i_start
        self.n_entries = n_entries
        self.current_i_entry = 0
        self.next_i_entry = 0

        self.field_mask = field_mask

        # List of entry indices from each file
        self.local_entry_list = None
        self.global_entry_list = None
        if entry_list is not None:
            entry_list = list(entry_list)
            if isinstance(entry_list[0], int):
                self.local_entry_list = [None] * len(self.file_map)
                self.global_entry_list = np.array(entry_list, "q")
                self.global_entry_list.sort()

            else:
                self.local_entry_list = [[]] * len(self.file_map)
                for i_file, local_list in enumerate(entry_list):
                    self.local_entry_list[i_file] = np.array(local_list, "q")
                    self.local_entry_list[i_file].sort()

        elif entry_mask is not None:
            # Convert entry mask into an entry list
            if isinstance(entry_mask, pd.Series):
                entry_mask = entry_mask.to_numpy()
            if isinstance(entry_mask, np.ndarray):
                self.local_entry_list = [None] * len(self.file_map)
                self.global_entry_list = np.nonzero(entry_mask)[0]
            else:
                self.local_entry_list = [[]] * len(self.file_map)
                for i_file, local_mask in enumerate(entry_mask):
                    self.local_entry_list[i_file] = np.nonzero(local_mask)[0]

        # Attach the friend
        if friend is not None:
            if not isinstance(friend, Iterator):
                msg = "Friend must be an Iterator"
                raise ValueError(msg)

            # set buffer_lens to be equal
            if self.buffer_len < friend.buffer_len:
                friend.buffer_len = self.buffer_len
                friend.lh5_buffer.resize(self.buffer_len)
            elif self.buffer_len > friend.buffer_len:
                self.buffer_len = friend.buffer_len
                self.lh5_buffer.resize(friend.buffer_len)

            self.lh5_buffer.join(friend.lh5_buffer)
        self.friend = friend

    def _get_file_cumlen(self, i_file: int) -> int:
        """Helper to get cumulative file length of file"""
        if i_file < 0:
            return 0
        fcl = self.file_map[i_file]

        # if we haven't already calculated, calculate for all files up to i_file
        if fcl == np.iinfo("q").max:
            i_start = np.searchsorted(self.file_map, np.iinfo("q").max)
            fcl = self.file_map[i_start - 1] if i_start > 0 else 0

            for i in range(i_start, i_file + 1):
                fcl += self.lh5_st.read_n_rows(self.groups[i], self.lh5_files[i])
                self.file_map[i] = fcl
        return fcl

    @property
    def current_entry(self) -> int:
        "deprecated alias for current_i_entry"
        warn(
            "current_entry has been renamed to current_i_entry.",
            DeprecationWarning,
            stacklevel=2,
        )

        return self.current_i_entry

    def _get_file_cumentries(self, i_file: int) -> int:
        """Helper to get cumulative iterator entries in file"""
        if i_file < 0:
            return 0
        n = self.entry_map[i_file]

        # if we haven't already calculated, calculate for all files up to i_file
        if n == np.iinfo("q").max:
            i_start = np.searchsorted(self.entry_map, np.iinfo("q").max)
            n = self.entry_map[i_start - 1] if i_start > 0 else 0

            for i in range(i_start, i_file + 1):
                elist = self.get_file_entrylist(i)
                fcl = self._get_file_cumlen(i)
                if elist is None:
                    # no entry list provided
                    n = fcl
                else:
                    n += len(elist)
                    # check that file entries fall inside of file
                    if len(elist) > 0 and elist[-1] >= fcl:
                        logging.warning(f"Found entries out of range for file {i}")
                        n += np.searchsorted(elist, fcl, "right") - len(elist)
                self.entry_map[i] = n
        return n

    def get_file_entrylist(self, i_file: int) -> np.ndarray:
        """Helper to get entry list for file"""
        # If no entry list is provided
        if self.local_entry_list is None:
            return None

        elist = self.local_entry_list[i_file]
        if elist is None:
            # Get local entrylist for this file from global entry list
            f_start = self._get_file_cumlen(i_file - 1)
            f_end = self._get_file_cumlen(i_file)
            i_start = self._get_file_cumentries(i_file - 1)
            i_stop = np.searchsorted(self.global_entry_list, f_end, "right")
            elist = np.array(self.global_entry_list[i_start:i_stop], "q") - f_start
            self.local_entry_list[i_file] = elist
        return elist

    def get_global_entrylist(self) -> np.ndarray:
        """Get global entry list, constructing it if needed"""
        if self.global_entry_list is None and self.local_entry_list is not None:
            self.global_entry_list = np.zeros(len(self), "q")
            for i_file in range(len(self.lh5_files)):
                i_start = self._get_file_cumentries(i_file - 1)
                i_stop = self._get_file_cumentries(i_file)
                f_start = self._get_file_cumlen(i_file - 1)
                self.global_entry_list[i_start:i_stop] = (
                    self.get_file_entrylist(i_file) + f_start
                )
        return self.global_entry_list

    def read(self, i_entry: int, n_entries: Optional[int] = None) -> LGDO:
        "Read the nextlocal chunk of events, starting at entry."
        self.lh5_buffer.resize(0)

        if n_entries is None:
            n_entries = self.buffer_len
        elif n_entries == 0:
            return self.lh5_buffer
        elif n_entries > self.buffer_len:
            msg = "n_entries cannot be larger than buffer_len"
            raise ValueError(msg)

        # if file hasn't been opened yet, search through files
        # sequentially until we find the right one
        i_file = np.searchsorted(self.entry_map, i_entry, "right")
        if i_file < len(self.lh5_files) and self.entry_map[i_file] == np.iinfo("q").max:
            while i_file < len(self.lh5_files) and i_entry >= self._get_file_cumentries(
                i_file
            ):
                i_file += 1

        if i_file == len(self.lh5_files):
            return self.lh5_buffer
        local_i_entry = i_entry - self._get_file_cumentries(i_file - 1)

        while len(self.lh5_buffer) < n_entries and i_file < len(self.file_map):
            # Loop through files
            local_idx = self.get_file_entrylist(i_file)
            if local_idx is not None and len(local_idx) == 0:
                i_file += 1
                local_i_entry = 0
                continue

            i_local = local_i_entry if local_idx is None else local_idx[local_i_entry]
            self.lh5_buffer = self.lh5_st.read(
                self.groups[i_file],
                self.lh5_files[i_file],
                start_row=i_local,
                n_rows=n_entries - len(self.lh5_buffer),
                idx=local_idx,
                field_mask=self.field_mask,
                obj_buf=self.lh5_buffer,
                obj_buf_start=len(self.lh5_buffer),
            )

            i_file += 1
            local_i_entry = 0

        self.current_i_entry = i_entry

        if self.friend is not None:
            self.friend.read(i_entry)

        return self.lh5_buffer

    def reset_field_mask(self, mask):
        """Replaces the field mask of this iterator and any friends with mask"""
        self.field_mask = mask
        if self.friend is not None:
            self.friend.reset_field_mask(mask)

    @property
    def current_local_entries(self) -> NDArray[int]:
        """Return list of local file entries in buffer"""
        cur_entries = np.zeros(len(self.lh5_buffer), dtype="int32")
        i_file = np.searchsorted(self.entry_map, self.current_i_entry, "right")
        file_start = self._get_file_cumentries(i_file - 1)
        i_local = self.current_i_entry - file_start
        i = 0

        while i < len(cur_entries):
            # number of entries to read from this file
            file_end = self._get_file_cumentries(i_file)
            n = min(file_end - file_start - i_local, len(cur_entries) - i)
            entries = self.get_file_entrylist(i_file)

            if entries is None:
                cur_entries[i : i + n] = np.arange(i_local, i_local + n)
            else:
                cur_entries[i : i + n] = entries[i_local : i_local + n]

            i_file += 1
            file_start = file_end
            i_local = 0
            i += n

        return cur_entries

    @property
    def current_global_entries(self) -> NDArray[int]:
        """Return list of local file entries in buffer"""
        cur_entries = np.zeros(len(self.lh5_buffer), dtype="int32")
        i_file = np.searchsorted(self.entry_map, self.current_i_entry, "right")
        file_start = self._get_file_cumentries(i_file - 1)
        i_local = self.current_i_entry - file_start
        i = 0

        while i < len(cur_entries):
            # number of entries to read from this file
            file_end = self._get_file_cumentries(i_file)
            n = min(file_end - file_start - i_local, len(cur_entries) - i)
            entries = self.get_file_entrylist(i_file)

            if entries is None:
                cur_entries[i : i + n] = self._get_file_cumlen(i_file - 1) + np.arange(
                    i_local, i_local + n
                )
            else:
                cur_entries[i : i + n] = (
                    self._get_file_cumlen(i_file - 1) + entries[i_local : i_local + n]
                )

            i_file += 1
            file_start = file_end
            i_local = 0
            i += n

        return cur_entries

    @property
    def current_files(self) -> NDArray[str]:
        """Return list of file names for entries in buffer"""
        cur_files = np.zeros(len(self.lh5_buffer), dtype=object)
        i_file = np.searchsorted(self.entry_map, self.current_i_entry, "right")
        file_start = self._get_file_cumentries(i_file - 1)
        i_local = self.current_i_entry - file_start
        i = 0

        while i < len(cur_files):
            # number of entries to read from this file
            file_end = self._get_file_cumentries(i_file)
            n = min(file_end - file_start - i_local, len(cur_files) - i)
            cur_files[i : i + n] = self.lh5_files[i_file]

            i_file += 1
            file_start = file_end
            i_local = 0
            i += n

        return cur_files

    @property
    def current_groups(self) -> NDArray[str]:
        """Return list of group names for entries in buffer"""
        cur_groups = np.zeros(len(self.lh5_buffer), dtype=object)
        i_file = np.searchsorted(self.entry_map, self.current_i_entry, "right")
        file_start = self._get_file_cumentries(i_file - 1)
        i_local = self.current_i_entry - file_start
        i = 0

        while i < len(cur_groups):
            # number of entries to read from this file
            file_end = self._get_file_cumentries(i_file)
            n = min(file_end - file_start - i_local, len(cur_groups) - i)
            cur_groups[i : i + n] = self.groups[i_file]

            i_file += 1
            file_start = file_end
            i_local = 0
            i += n

        return cur_groups

    def __len__(self) -> int:
        """Return the total number of entries."""
        return (
            self._get_file_cumentries(len(self.lh5_files) - 1)
            if len(self.entry_map) > 0
            else 0
        )

    def __iter__(self) -> Iterator[LGDO]:
        """Loop through entries in blocks of size buffer_len."""
        self.current_i_entry = 0
        self.next_i_entry = self.i_start
        return self

    def __next__(self) -> tuple[LGDO, int, int]:
        """Read the next chunk of entries and return the buffer."""
        n_entries = self.n_entries
        if n_entries is not None:
            n_entries = min(
                self.buffer_len, n_entries + self.i_start - self.next_i_entry
            )

        buf = self.read(self.next_i_entry, n_entries)
        if len(buf) == 0:
            raise StopIteration
        self.next_i_entry = self.current_i_entry + len(buf)
        return buf<|MERGE_RESOLUTION|>--- conflicted
+++ resolved
@@ -18,52 +18,7 @@
 LGDO = Union[Array, Scalar, Struct, VectorOfVectors]
 
 
-<<<<<<< HEAD
 class LH5Iterator(Iterator[LGDO]):
-    """
-    A class for iterating through one or more LH5 files, one block of entries
-    at a time. This also accepts an entry list/mask to enable event selection,
-    and a field mask.
-
-    This can be used as an iterator:
-
-
-    >>> for lh5_obj in LH5Iterator(...):
-    >>>    # do the thing!
-
-    This is intended for if you are reading a large quantity of data. This
-    will ensure that you traverse files efficiently to minimize caching time
-    and will limit your memory usage (particularly when reading in waveforms!).
-    The ``lh5_obj`` that is read by this class is reused in order to avoid
-    reallocation of memory; this means that if you want to hold on to data
-    between reads, you will have to copy it somewhere!
-
-    When defining an LH5Iterator, you must give it a list of files and the
-    hdf5 groups containing the data tables you are reading. You may also
-    provide a field mask, and an entry list or mask, specifying which entries
-    to read from the files. You may also pair it with a friend iterator, which
-    contains a parallel group of files which will be simultaneously read.
-    In addition to accessing requested data via ``lh5_obj``, several
-    properties exist to tell you where that data came from:
-
-    - lh5_it.current_i_entry: get the index within the entry list of the
-      first entry that is currently read
-    - lh5_it.current_local_entries: get the entry numbers relative to the
-      file the data came from
-    - lh5_it.current_global_entries: get the entry number relative to the
-      full dataset
-    - lh5_it.current_files: get the file name corresponding to each entry
-    - lh5_it.current_groups: get the group name corresponding to each entry
-
-    This class can also be used for random access:
-
-    >>> lh5_obj = lh5_it.read(i_entry)
-
-    to read the block of entries starting at i_entry. In case of multiple files
-    or the use of an event selection, i_entry refers to a global event index
-    across files and does not count events that are excluded by the selection.
-=======
-class LH5Iterator(typing.Iterator):
     """Iterate over chunks of entries from LH5 files.
 
     The iterator reads ``buffer_len`` entries at a time from one or more
@@ -101,7 +56,6 @@
     - ``current_files`` -- file name corresponding to each entry in the buffer
     - ``current_groups`` -- group name corresponding to each entry in the
       buffer
->>>>>>> aa56d278
     """
 
     def __init__(
